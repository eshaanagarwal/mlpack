--- conflicted
+++ resolved
@@ -1,10 +1,8 @@
 ### mlpack ?.?.?
 ###### ????-??-??
-<<<<<<< HEAD
   * Added Noisy DQN to q_networks (#2446).
-=======
+
   * Add Go bindings (#1884).
->>>>>>> 5d6f85c1
 
   * Added Dueling DQN to q_networks, Noisy linear layer to ann/layer
     and Empty loss to ann/loss_functions (#2414).
