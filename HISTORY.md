### mlpack ?.?.?
###### ????-??-??
<<<<<<< HEAD
  * Added `Multi Label Soft Margin Loss` loss function for neural networks
   (#2345).
=======
  * Addition of `Elliot` activation function (#2268).
>>>>>>> 28d72414

  * Add adaptive max pooling and adaptive mean pooling layers (#2195).

### mlpack 3.3.1
###### 2020-04-29
  * Minor Julia and Python documentation fixes (#2373).

  * Updated terminal state and fixed bugs for Pendulum environment (#2354, #2369).

  * Added `EliSH` activation function (#2323).

  * Add L1 Loss function (#2203).

  * Pass CMAKE_CXX_FLAGS (compilation options) correctly to Python build
    (#2367).

  * Expose ensmallen Callbacks for sparseautoencoder (#2198).

  * Bugfix for LARS class causing invalid read (#2374).

  * Add serialization support from Julia; use `mlpack.serialize()` and
    `mlpack.deserialize()` to save and load from `IOBuffer`s.

### mlpack 3.3.0
###### 2020-04-07
  * Templated return type of `Forward function` of loss functions (#2339).

  * Added `R2 Score` regression metric (#2323).

  * Added `mean squared logarithmic error` loss function for neural networks
    (#2210).

  * Added `mean bias loss function` for neural networks (#2210).

  * The DecisionStump class has been marked deprecated; use the `DecisionTree`
    class with `NoRecursion=true` or use `ID3DecisionStump` instead (#2099).

  * Added `probabilities_file` parameter to get the probabilities matrix of
    AdaBoost classifier (#2050).

  * Fix STB header search paths (#2104).

  * Add `DISABLE_DOWNLOADS` CMake configuration option (#2104).

  * Add padding layer in TransposedConvolutionLayer (#2082).

  * Fix pkgconfig generation on non-Linux systems (#2101).

  * Use log-space to represent HMM initial state and transition probabilities
    (#2081).

  * Add functions to access parameters of `Convolution` and `AtrousConvolution`
    layers (#1985).

  * Add Compute Error function in lars regression and changing Train function to
    return computed error (#2139).

  * Add Julia bindings (#1949).  Build settings can be controlled with the
    `BUILD_JULIA_BINDINGS=(ON/OFF)` and `JULIA_EXECUTABLE=/path/to/julia` CMake
    parameters.

  * CMake fix for finding STB include directory (#2145).

  * Add bindings for loading and saving images (#2019); `mlpack_image_converter`
    from the command-line, `mlpack.image_converter()` from Python.

  * Add normalization support for CF binding (#2136).

  * Add Mish activation function (#2158).

  * Update `init_rules` in AMF to allow users to merge two initialization
    rules (#2151).

  * Add GELU activation function (#2183).

  * Better error handling of eigendecompositions and Cholesky decompositions
    (#2088, #1840).

  * Add LiSHT activation function (#2182).

  * Add Valid and Same Padding for Transposed Convolution layer (#2163).

  * Add CELU activation function (#2191)

  * Add Log-Hyperbolic-Cosine Loss function (#2207).

  * Change neural network types to avoid unnecessary use of rvalue references
    (#2259).

  * Bump minimum Boost version to 1.58 (#2305).

  * Refactor STB support so `HAS_STB` macro is not needed when compiling against
    mlpack (#2312).

  * Add Hard Shrink Activation Function (#2186).

  * Add Soft Shrink Activation Function (#2174).

  * Add Hinge Embedding Loss Function (#2229).

  * Add Cosine Embedding Loss Function (#2209).

  * Add Margin Ranking Loss Function (#2264).

  * Bugfix for incorrect parameter vector sizes in logistic regression and
    softmax regression (#2359).

### mlpack 3.2.2
###### 2019-11-26
  * Add `valid` and `same` padding option in `Convolution` and `Atrous
    Convolution` layer (#1988).

  * Add Model() to the FFN class to access individual layers (#2043).

  * Update documentation for pip and conda installation packages (#2044).

  * Add bindings for linear SVM (#1935); `mlpack_linear_svm` from the
    command-line, `linear_svm()` from Python.

  * Add support to return the layer name as `std::string` (#1987).

  * Speed and memory improvements for the Transposed Convolution layer (#1493).

  * Fix Windows Python build configuration (#1885).

  * Validate md5 of STB library after download (#2087).

  * Add `__version__` to `__init__.py` (#2092).

  * Correctly handle RNN sequences that are shorter than the value of rho (#2102).

### mlpack 3.2.1
###### 2019-10-01
  * Enforce CMake version check for ensmallen (#2032).

  * Fix CMake check for Armadillo version (#2029).

  * Better handling of when STB is not installed (#2033).

  * Fix Naive Bayes classifier computations in high dimensions (#2022).

### mlpack 3.2.0
###### 2019-09-25
  * Fix some potential infinity errors in Naive Bayes Classifier (#2022).

  * Fix occasionally-failing RADICAL test (#1924).

  * Fix gcc 9 OpenMP compilation issue (#1970).

  * Added support for loading and saving of images (#1903).

  * Add Multiple Pole Balancing Environment (#1901, #1951).

  * Added functionality for scaling of data (#1876); see the command-line
    binding `mlpack_preprocess_scale` or Python binding `preprocess_scale()`.

  * Add new parameter `maximum_depth` to decision tree and random forest
    bindings (#1916).

  * Fix prediction output of softmax regression when test set accuracy is
    calculated (#1922).

  * Pendulum environment now checks for termination. All RL environments now
    have an option to terminate after a set number of time steps (no limit
    by default) (#1941).

  * Add support for probabilistic KDE (kernel density estimation) error bounds
    when using the Gaussian kernel (#1934).

  * Fix negative distances for cover tree computation (#1979).

  * Fix cover tree building when all pairwise distances are 0 (#1986).

  * Improve KDE pruning by reclaiming not used error tolerance (#1954, #1984).

  * Optimizations for sparse matrix accesses in z-score normalization for CF
    (#1989).

  * Add `kmeans_max_iterations` option to GMM training binding `gmm_train_main`.

  * Bump minimum Armadillo version to 8.400.0 due to ensmallen dependency
    requirement (#2015).

### mlpack 3.1.1
###### 2019-05-26
  * Fix random forest bug for numerical-only data (#1887).

  * Significant speedups for random forest (#1887).

  * Random forest now has `minimum_gain_split` and `subspace_dim` parameters
    (#1887).

  * Decision tree parameter `print_training_error` deprecated in favor of
    `print_training_accuracy`.

  * `output` option changed to `predictions` for adaboost and perceptron
    binding. Old options are now deprecated and will be preserved until mlpack
    4.0.0 (#1882).

  * Concatenated ReLU layer (#1843).

  * Accelerate NormalizeLabels function using hashing instead of linear search
    (see `src/mlpack/core/data/normalize_labels_impl.hpp`) (#1780).

  * Add `ConfusionMatrix()` function for checking performance of classifiers
    (#1798).

  * Install ensmallen headers when it is downloaded during build (#1900).

### mlpack 3.1.0
###### 2019-04-25
  * Add DiagonalGaussianDistribution and DiagonalGMM classes to speed up the
    diagonal covariance computation and deprecate DiagonalConstraint (#1666).

  * Add kernel density estimation (KDE) implementation with bindings to other
    languages (#1301).

  * Where relevant, all models with a `Train()` method now return a `double`
    value representing the goodness of fit (i.e. final objective value, error,
    etc.) (#1678).

  * Add implementation for linear support vector machine (see
    `src/mlpack/methods/linear_svm`).

  * Change DBSCAN to use PointSelectionPolicy and add OrderedPointSelection (#1625).

  * Residual block support (#1594).

  * Bidirectional RNN (#1626).

  * Dice loss layer (#1674, #1714) and hard sigmoid layer (#1776).

  * `output` option changed to `predictions` and `output_probabilities` to
    `probabilities` for Naive Bayes binding (`mlpack_nbc`/`nbc()`).  Old options
    are now deprecated and will be preserved until mlpack 4.0.0 (#1616).

  * Add support for Diagonal GMMs to HMM code (#1658, #1666).  This can provide
    large speedup when a diagonal GMM is acceptable as an emission probability
    distribution.

  * Python binding improvements: check parameter type (#1717), avoid copying
    Pandas dataframes (#1711), handle Pandas Series objects (#1700).

### mlpack 3.0.4
###### 2018-11-13
  * Bump minimum CMake version to 3.3.2.

  * CMake fixes for Ninja generator by Marc Espie.

### mlpack 3.0.3
###### 2018-07-27
  * Fix Visual Studio compilation issue (#1443).

  * Allow running local_coordinate_coding binding with no initial_dictionary
    parameter when input_model is not specified (#1457).

  * Make use of OpenMP optional via the CMake 'USE_OPENMP' configuration
    variable (#1474).

  * Accelerate FNN training by 20-30% by avoiding redundant calculations
    (#1467).

  * Fix math::RandomSeed() usage in tests (#1462, #1440).

  * Generate better Python setup.py with documentation (#1460).

### mlpack 3.0.2
###### 2018-06-08
  * Documentation generation fixes for Python bindings (#1421).

  * Fix build error for man pages if command-line bindings are not being built
    (#1424).

  * Add 'shuffle' parameter and Shuffle() method to KFoldCV (#1412).  This will
    shuffle the data when the object is constructed, or when Shuffle() is
    called.

  * Added neural network layers: AtrousConvolution (#1390), Embedding (#1401),
    and LayerNorm (layer normalization) (#1389).

  * Add Pendulum environment for reinforcement learning (#1388) and update
    Mountain Car environment (#1394).

### mlpack 3.0.1
###### 2018-05-10
  * Fix intermittently failing tests (#1387).

  * Add big-batch SGD (BBSGD) optimizer in
    src/mlpack/core/optimizers/bigbatch_sgd/ (#1131).

  * Fix simple compiler warnings (#1380, #1373).

  * Simplify NeighborSearch constructor and Train() overloads (#1378).

  * Add warning for OpenMP setting differences (#1358/#1382).  When mlpack is
    compiled with OpenMP but another application is not (or vice versa), a
    compilation warning will now be issued.

  * Restructured loss functions in src/mlpack/methods/ann/ (#1365).

  * Add environments for reinforcement learning tests (#1368, #1370, #1329).

  * Allow single outputs for multiple timestep inputs for recurrent neural
    networks (#1348).

  * Add He and LeCun normal initializations for neural networks (#1342).
    Neural networks: add He and LeCun normal initializations (#1342), add FReLU
    and SELU activation functions (#1346, #1341), add alpha-dropout (#1349).

### mlpack 3.0.0
###### 2018-03-30
  * Speed and memory improvements for DBSCAN.  --single_mode can now be used for
    situations where previously RAM usage was too high.

  * Bump minimum required version of Armadillo to 6.500.0.

  * Add automatically generated Python bindings.  These have the same interface
    as the command-line programs.

  * Add deep learning infrastructure in src/mlpack/methods/ann/.

  * Add reinforcement learning infrastructure in
    src/mlpack/methods/reinforcement_learning/.

  * Add optimizers: AdaGrad, CMAES, CNE, FrankeWolfe, GradientDescent,
    GridSearch, IQN, Katyusha, LineSearch, ParallelSGD, SARAH, SCD, SGDR,
    SMORMS3, SPALeRA, SVRG.

  * Add hyperparameter tuning infrastructure and cross-validation infrastructure
    in src/mlpack/core/cv/ and src/mlpack/core/hpt/.

  * Fix bug in mean shift.

  * Add random forests (see src/mlpack/methods/random_forest).

  * Numerous other bugfixes and testing improvements.

  * Add randomized Krylov SVD and Block Krylov SVD.

### mlpack 2.2.5
###### 2017-08-25
  * Compilation fix for some systems (#1082).

  * Fix PARAM_INT_OUT() (#1100).

### mlpack 2.2.4
###### 2017-07-18
  * Speed and memory improvements for DBSCAN. --single_mode can now be used for
    situations where previously RAM usage was too high.

  * Fix bug in CF causing incorrect recommendations.

### mlpack 2.2.3
###### 2017-05-24
  * Bug fix for --predictions_file in mlpack_decision_tree program.

### mlpack 2.2.2
###### 2017-05-04
  * Install backwards-compatibility mlpack_allknn and mlpack_allkfn programs;
    note they are deprecated and will be removed in mlpack 3.0.0 (#992).

  * Fix RStarTree bug that surfaced on OS X only (#964).

  * Small fixes for MiniBatchSGD and SGD and tests.

### mlpack 2.2.1
###### 2017-04-13
  * Compilation fix for mlpack_nca and mlpack_test on older Armadillo versions
    (#984).

### mlpack 2.2.0
###### 2017-03-21
  * Bugfix for mlpack_knn program (#816).

  * Add decision tree implementation in methods/decision_tree/.  This is very
    similar to a C4.5 tree learner.

  * Add DBSCAN implementation in methods/dbscan/.

  * Add support for multidimensional discrete distributions (#810, #830).

  * Better output for Log::Debug/Log::Info/Log::Warn/Log::Fatal for Armadillo
    objects (#895, #928).

  * Refactor categorical CSV loading with boost::spirit for faster loading
    (#681).

### mlpack 2.1.1
###### 2016-12-22
  * HMMs now use random initialization; this should fix some convergence issues
    (#828).

  * HMMs now initialize emissions according to the distribution of observations
    (#833).

  * Minor fix for formatted output (#814).

  * Fix DecisionStump to properly work with any input type.

### mlpack 2.1.0
###### 2016-10-31
  * Fixed CoverTree to properly handle single-point datasets.

  * Fixed a bug in CosineTree (and thus QUIC-SVD) that caused split failures for
    some datasets (#717).

  * Added mlpack_preprocess_describe program, which can be used to print
    statistics on a given dataset (#742).

  * Fix prioritized recursion for k-furthest-neighbor search (mlpack_kfn and the
    KFN class), leading to orders-of-magnitude speedups in some cases.

  * Bump minimum required version of Armadillo to 4.200.0.

  * Added simple Gradient Descent optimizer, found in
    src/mlpack/core/optimizers/gradient_descent/ (#792).

  * Added approximate furthest neighbor search algorithms QDAFN and
    DrusillaSelect in src/mlpack/methods/approx_kfn/, with command-line program
    mlpack_approx_kfn.

### mlpack 2.0.3
###### 2016-07-21
  * Added multiprobe LSH (#691).  The parameter 'T' to LSHSearch::Search() can
    now be used to control the number of extra bins that are probed, as can the
    -T (--num_probes) option to mlpack_lsh.

  * Added the Hilbert R tree to src/mlpack/core/tree/rectangle_tree/ (#664).  It
    can be used as the typedef HilbertRTree, and it is now an option in the
    mlpack_knn, mlpack_kfn, mlpack_range_search, and mlpack_krann command-line
    programs.

  * Added the mlpack_preprocess_split and mlpack_preprocess_binarize programs,
    which can be used for preprocessing code (#650, #666).

  * Added OpenMP support to LSHSearch and mlpack_lsh (#700).

### mlpack 2.0.2
###### 2016-06-20
  * Added the function LSHSearch::Projections(), which returns an arma::cube
    with each projection table in a slice (#663).  Instead of Projection(i), you
    should now use Projections().slice(i).

  * A new constructor has been added to LSHSearch that creates objects using
    projection tables provided in an arma::cube (#663).

  * Handle zero-variance dimensions in DET (#515).

  * Add MiniBatchSGD optimizer (src/mlpack/core/optimizers/minibatch_sgd/) and
    allow its use in mlpack_logistic_regression and mlpack_nca programs.

  * Add better backtrace support from Grzegorz Krajewski for Log::Fatal messages
    when compiled with debugging and profiling symbols.  This requires libbfd
    and libdl to be present during compilation.

  * CosineTree test fix from Mikhail Lozhnikov (#358).

  * Fixed HMM initial state estimation (#600).

  * Changed versioning macros __MLPACK_VERSION_MAJOR, __MLPACK_VERSION_MINOR,
    and __MLPACK_VERSION_PATCH to MLPACK_VERSION_MAJOR, MLPACK_VERSION_MINOR,
    and MLPACK_VERSION_PATCH.  The old names will remain in place until
    mlpack 3.0.0.

  * Renamed mlpack_allknn, mlpack_allkfn, and mlpack_allkrann to mlpack_knn,
    mlpack_kfn, and mlpack_krann.  The mlpack_allknn, mlpack_allkfn, and
    mlpack_allkrann programs will remain as copies until mlpack 3.0.0.

  * Add --random_initialization option to mlpack_hmm_train, for use when no
    labels are provided.

  * Add --kill_empty_clusters option to mlpack_kmeans and KillEmptyClusters
    policy for the KMeans class (#595, #596).

### mlpack 2.0.1
###### 2016-02-04
  * Fix CMake to properly detect when MKL is being used with Armadillo.

  * Minor parameter handling fixes to mlpack_logistic_regression (#504, #505).

  * Properly install arma_config.hpp.

  * Memory handling fixes for Hoeffding tree code.

  * Add functions that allow changing training-time parameters to HoeffdingTree
    class.

  * Fix infinite loop in sparse coding test.

  * Documentation spelling fixes (#501).

  * Properly handle covariances for Gaussians with large condition number
    (#496), preventing GMMs from filling with NaNs during training (and also
    HMMs that use GMMs).

  * CMake fixes for finding LAPACK and BLAS as Armadillo dependencies when ATLAS
    is used.

  * CMake fix for projects using mlpack's CMake configuration from elsewhere
    (#512).

### mlpack 2.0.0
###### 2015-12-24
  * Removed overclustering support from k-means because it is not well-tested,
    may be buggy, and is (I think) unused.  If this was support you were using,
    open a bug or get in touch with us; it would not be hard for us to
    reimplement it.

  * Refactored KMeans to allow different types of Lloyd iterations.

  * Added implementations of k-means: Elkan's algorithm, Hamerly's algorithm,
    Pelleg-Moore's algorithm, and the DTNN (dual-tree nearest neighbor)
    algorithm.

  * Significant acceleration of LRSDP via the use of accu(a % b) instead of
    trace(a * b).

  * Added MatrixCompletion class (matrix_completion), which performs nuclear
    norm minimization to fill unknown values of an input matrix.

  * No more dependence on Boost.Random; now we use C++11 STL random support.

  * Add softmax regression, contributed by Siddharth Agrawal and QiaoAn Chen.

  * Changed NeighborSearch, RangeSearch, FastMKS, LSH, and RASearch API; these
    classes now take the query sets in the Search() method, instead of in the
    constructor.

  * Use OpenMP, if available.  For now OpenMP support is only available in the
    DET training code.

  * Add support for predicting new test point values to LARS and the
    command-line 'lars' program.

  * Add serialization support for Perceptron and LogisticRegression.

  * Refactor SoftmaxRegression to predict into an arma::Row<size_t> object, and
    add a softmax_regression program.

  * Refactor LSH to allow loading and saving of models.

  * ToString() is removed entirely (#487).

  * Add --input_model_file and --output_model_file options to appropriate
    machine learning algorithms.

  * Rename all executables to start with an "mlpack" prefix (#229).

  * Add HoeffdingTree and mlpack_hoeffding_tree, an implementation of the
    streaming decision tree methodology from Domingos and Hulten in 2000.

### mlpack 1.0.12
###### 2015-01-07
  * Switch to 3-clause BSD license (from LGPL).

### mlpack 1.0.11
###### 2014-12-11
  * Proper handling of dimension calculation in PCA.

  * Load parameter vectors properly for LinearRegression models.

  * Linker fixes for AugLagrangian specializations under Visual Studio.

  * Add support for observation weights to LinearRegression.

  * MahalanobisDistance<> now takes the root of the distance by default and
    therefore satisfies the triangle inequality (TakeRoot now defaults to true).

  * Better handling of optional Armadillo HDF5 dependency.

  * Fixes for numerous intermittent test failures.

  * math::RandomSeed() now sets the random seed for recent (>=3.930) Armadillo
    versions.

  * Handle Newton method convergence better for
    SparseCoding::OptimizeDictionary() and make maximum iterations a parameter.

  * Known bug: CosineTree construction may fail in some cases on i386 systems
    (#358).

### mlpack 1.0.10
###### 2014-08-29
  * Bugfix for NeighborSearch regression which caused very slow allknn/allkfn.
    Speeds are now restored to approximately 1.0.8 speeds, with significant
    improvement for the cover tree (#347).

  * Detect dependencies correctly when ARMA_USE_WRAPPER is not being defined
    (i.e., libarmadillo.so does not exist).

  * Bugfix for compilation under Visual Studio (#348).

### mlpack 1.0.9
###### 2014-07-28
  * GMM initialization is now safer and provides a working GMM when constructed
    with only the dimensionality and number of Gaussians (#301).

  * Check for division by 0 in Forward-Backward Algorithm in HMMs (#301).

  * Fix MaxVarianceNewCluster (used when re-initializing clusters for k-means)
    (#301).

  * Fixed implementation of Viterbi algorithm in HMM::Predict() (#303).

  * Significant speedups for dual-tree algorithms using the cover tree (#235,
    #314) including a faster implementation of FastMKS.

  * Fix for LRSDP optimizer so that it compiles and can be used (#312).

  * CF (collaborative filtering) now expects users and items to be zero-indexed,
    not one-indexed (#311).

  * CF::GetRecommendations() API change: now requires the number of
    recommendations as the first parameter.  The number of users in the local
    neighborhood should be specified with CF::NumUsersForSimilarity().

  * Removed incorrect PeriodicHRectBound (#58).

  * Refactor LRSDP into LRSDP class and standalone function to be optimized
    (#305).

  * Fix for centering in kernel PCA (#337).

  * Added simulated annealing (SA) optimizer, contributed by Zhihao Lou.

  * HMMs now support initial state probabilities; these can be set in the
    constructor, trained, or set manually with HMM::Initial() (#302).

  * Added Nyström method for kernel matrix approximation by Marcus Edel.

  * Kernel PCA now supports using Nyström method for approximation.

  * Ball trees now work with dual-tree algorithms, via the BallBound<> bound
    structure (#307); fixed by Yash Vadalia.

  * The NMF class is now AMF<>, and supports far more types of factorizations,
    by Sumedh Ghaisas.

  * A QUIC-SVD implementation has returned, written by Siddharth Agrawal and
    based on older code from Mudit Gupta.

  * Added perceptron and decision stump by Udit Saxena (these are weak learners
    for an eventual AdaBoost class).

  * Sparse autoencoder added by Siddharth Agrawal.

### mlpack 1.0.8
###### 2014-01-06
  * Memory leak in NeighborSearch index-mapping code fixed (#298).

  * GMMs can be trained using the existing model as a starting point by
    specifying an additional boolean parameter to GMM::Estimate() (#296).

  * Logistic regression implementation added in methods/logistic_regression (see
    also #293).

  * L-BFGS optimizer now returns its function via Function().

  * Version information is now obtainable via mlpack::util::GetVersion() or the
    __MLPACK_VERSION_MAJOR, __MLPACK_VERSION_MINOR, and  __MLPACK_VERSION_PATCH
    macros (#297).

  * Fix typos in allkfn and allkrann output.

### mlpack 1.0.7
###### 2013-10-04
  * Cover tree support for range search (range_search), rank-approximate nearest
    neighbors (allkrann), minimum spanning tree calculation (emst), and FastMKS
    (fastmks).

  * Dual-tree FastMKS implementation added and tested.

  * Added collaborative filtering package (cf) that can provide recommendations
    when given users and items.

  * Fix for correctness of Kernel PCA (kernel_pca) (#270).

  * Speedups for PCA and Kernel PCA (#198).

  * Fix for correctness of Neighborhood Components Analysis (NCA) (#279).

  * Minor speedups for dual-tree algorithms.

  * Fix for Naive Bayes Classifier (nbc) (#269).

  * Added a ridge regression option to LinearRegression (linear_regression)
    (#286).

  * Gaussian Mixture Models (gmm::GMM<>) now support arbitrary covariance matrix
    constraints (#283).

  * MVU (mvu) removed because it is known to not work (#183).

  * Minor updates and fixes for kernels (in mlpack::kernel).

### mlpack 1.0.6
###### 2013-06-13
  * Minor bugfix so that FastMKS gets built.

### mlpack 1.0.5
###### 2013-05-01
  * Speedups of cover tree traversers (#235).

  * Addition of rank-approximate nearest neighbors (RANN), found in
    src/mlpack/methods/rann/.

  * Addition of fast exact max-kernel search (FastMKS), found in
    src/mlpack/methods/fastmks/.

  * Fix for EM covariance estimation; this should improve GMM training time.

  * More parameters for GMM estimation.

  * Force GMM and GaussianDistribution covariance matrices to be positive
    definite, so that training converges much more often.

  * Add parameter for the tolerance of the Baum-Welch algorithm for HMM
    training.

  * Fix for compilation with clang compiler.

  * Fix for k-furthest-neighbor-search.

### mlpack 1.0.4
###### 2013-02-08
  * Force minimum Armadillo version to 2.4.2.

  * Better output of class types to streams; a class with a ToString() method
    implemented can be sent to a stream with operator<<.

  * Change return type of GMM::Estimate() to double (#257).

  * Style fixes for k-means and RADICAL.

  * Handle size_t support correctly with Armadillo 3.6.2 (#258).

  * Add locality-sensitive hashing (LSH), found in src/mlpack/methods/lsh/.

  * Better tests for SGD (stochastic gradient descent) and NCA (neighborhood
    components analysis).

### mlpack 1.0.3
###### 2012-09-16

  * Remove internal sparse matrix support because Armadillo 3.4.0 now includes
    it.  When using Armadillo versions older than 3.4.0, sparse matrix support
    is not available.

  * NCA (neighborhood components analysis) now support an arbitrary optimizer
    (#245), including stochastic gradient descent (#249).

### mlpack 1.0.2
###### 2012-08-15
  * Added density estimation trees, found in src/mlpack/methods/det/.

  * Added non-negative matrix factorization, found in src/mlpack/methods/nmf/.

  * Added experimental cover tree implementation, found in
    src/mlpack/core/tree/cover_tree/ (#157).

  * Better reporting of boost::program_options errors (#225).

  * Fix for timers on Windows (#212, #211).

  * Fix for allknn and allkfn output (#204).

  * Sparse coding dictionary initialization is now a template parameter (#220).

### mlpack 1.0.1
###### 2012-03-03
  * Added kernel principal components analysis (kernel PCA), found in
    src/mlpack/methods/kernel_pca/ (#74).

  * Fix for Lovasz-Theta AugLagrangian tests (#182).

  * Fixes for allknn output (#185, #186).

  * Added range search executable (#192).

  * Adapted citations in documentation to BibTeX; no citations in -h output
    (#195).

  * Stop use of 'const char*' and prefer 'std::string' (#176).

  * Support seeds for random numbers (#177).

### mlpack 1.0.0
###### 2011-12-17
  * Initial release.  See any resolved tickets numbered less than #196 or
    execute this query:
    http://www.mlpack.org/trac/query?status=closed&milestone=mlpack+1.0.0<|MERGE_RESOLUTION|>--- conflicted
+++ resolved
@@ -1,11 +1,9 @@
 ### mlpack ?.?.?
 ###### ????-??-??
-<<<<<<< HEAD
   * Added `Multi Label Soft Margin Loss` loss function for neural networks
    (#2345).
-=======
+
   * Addition of `Elliot` activation function (#2268).
->>>>>>> 28d72414
 
   * Add adaptive max pooling and adaptive mean pooling layers (#2195).
 
