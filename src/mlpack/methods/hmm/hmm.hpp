/**
 * @file hmm.hpp
 * @author Ryan Curtin
 * @author Tran Quoc Long
 * @author Michael Fox
 *
 * Definition of HMM class.
 *
 * mlpack is free software; you may redistribute it and/or modify it under the
 * terms of the 3-clause BSD license.  You should have received a copy of the
 * 3-clause BSD license along with mlpack.  If not, see
 * http://www.opensource.org/licenses/BSD-3-Clause for more information.
 */
#ifndef MLPACK_METHODS_HMM_HMM_HPP
#define MLPACK_METHODS_HMM_HMM_HPP

#include <mlpack/prereqs.hpp>
#include <mlpack/core/dists/discrete_distribution.hpp>

namespace mlpack {
namespace hmm /** Hidden Markov Models. */ {

/**
 * A class that represents a Hidden Markov Model with an arbitrary type of
 * emission distribution.  This HMM class supports training (supervised and
 * unsupervised), prediction of state sequences via the Viterbi algorithm,
 * estimation of state probabilities, generation of random sequences, and
 * calculation of the log-likelihood of a given sequence.
 *
 * The template parameter, Distribution, specifies the distribution which the
 * emissions follow.  The class should implement the following functions:
 *
 * @code
 * class Distribution
 * {
 *  public:
 *   // The type of observation used by this distribution.
 *   typedef something DataType;
 *
 *   // Return the probability of the given observation.
 *   double Probability(const DataType& observation) const;
 *
 *   // Estimate the distribution based on the given observations.
 *   double Train(const std::vector<DataType>& observations);
 *
 *   // Estimate the distribution based on the given observations, given also
 *   // the probability of each observation coming from this distribution.
 *   double Train(const std::vector<DataType>& observations,
 *                const std::vector<double>& probabilities);
 * };
 * @endcode
 *
 * See the mlpack::distribution::DiscreteDistribution class for an example.  One
 * would use the DiscreteDistribution class when the observations are
 * non-negative integers.  Other distributions could be Gaussians, a mixture of
 * Gaussians (GMM), or any other probability distribution implementing the
 * four Distribution functions.
 *
 * Usage of the HMM class generally involves either training an HMM or loading
 * an already-known HMM and taking probability measurements of sequences.
 * Example code for supervised training of a Gaussian HMM (that is, where the
 * emission output distribution is a single Gaussian for each hidden state) is
 * given below.
 *
 * @code
 * extern arma::mat observations; // Each column is an observation.
 * extern arma::Row<size_t> states; // Hidden states for each observation.
 * // Create an untrained HMM with 5 hidden states and default (N(0, 1))
 * // Gaussian distributions with the dimensionality of the dataset.
 * HMM<GaussianDistribution> hmm(5, GaussianDistribution(observations.n_rows));
 *
 * // Train the HMM (the labels could be omitted to perform unsupervised
 * // training).
 * hmm.Train(observations, states);
 * @endcode
 *
 * Once initialized, the HMM can evaluate the probability of a certain sequence
 * (with LogLikelihood()), predict the most likely sequence of hidden states
 * (with Predict()), generate a sequence (with Generate()), or estimate the
 * probabilities of each state for a sequence of observations (with Train()).
 *
 * @tparam Distribution Type of emission distribution for this HMM.
 */
template<typename Distribution = distribution::DiscreteDistribution>
class HMM
{
 public:
  /**
   * Create the Hidden Markov Model with the given number of hidden states and
   * the given default distribution for emissions.  The dimensionality of the
   * observations is taken from the emissions variable, so it is important that
   * the given default emission distribution is set with the correct
   * dimensionality.  Alternately, set the dimensionality with Dimensionality().
   * Optionally, the tolerance for convergence of the Baum-Welch algorithm can
   * be set.
   *
   * By default, the transition matrix and initial probability vector are set to
   * contain equal probability for each state.
   *
   * @param states Number of states.
   * @param emissions Default distribution for emissions.
   * @param tolerance Tolerance for convergence of training algorithm
   *      (Baum-Welch).
   */
  HMM(const size_t states = 0,
      const Distribution emissions = Distribution(),
      const double tolerance = 1e-5);

  /**
   * Create the Hidden Markov Model with the given initial probability vector,
   * the given transition matrix, and the given emission distributions.  The
   * dimensionality of the observations of the HMM are taken from the given
   * emission distributions.  Alternately, the dimensionality can be set with
   * Dimensionality().
   *
   * The initial state probability vector should have length equal to the number
   * of states, and each entry represents the probability of being in the given
   * state at time T = 0 (the beginning of a sequence).
   *
   * The transition matrix should be such that T(i, j) is the probability of
   * transition to state i from state j.  The columns of the matrix should sum
   * to 1.
   *
   * The emission matrix should be such that E(i, j) is the probability of
   * emission i while in state j.  The columns of the matrix should sum to 1.
   *
   * Optionally, the tolerance for convergence of the Baum-Welch algorithm can
   * be set.
   *
   * @param initial Initial state probabilities.
   * @param transition Transition matrix.
   * @param emission Emission distributions.
   * @param tolerance Tolerance for convergence of training algorithm
   *      (Baum-Welch).
   */
  HMM(const arma::vec& initial,
      const arma::mat& transition,
      const std::vector<Distribution>& emission,
      const double tolerance = 1e-5);

  /**
   * Train the model using the Baum-Welch algorithm, with only the given
   * unlabeled observations.  Instead of giving a guess transition and emission
   * matrix here, do that in the constructor.  Each matrix in the vector of data
   * sequences holds an individual data sequence; each point in each individual
   * data sequence should be a column in the matrix.  The number of rows in each
   * matrix should be equal to the dimensionality of the HMM (which is set in
   * the constructor).
   *
   * It is preferable to use the other overload of Train(), with labeled data.
   * That will produce much better results.  However, if labeled data is
   * unavailable, this will work.  In addition, it is possible to use Train()
   * with labeled data first, and then continue to train the model using this
   * overload of Train() with unlabeled data.
   *
   * The tolerance of the Baum-Welch algorithm can be set either in the
   * constructor or with the Tolerance() method.  When the change in
   * log-likelihood of the model between iterations is less than the tolerance,
   * the Baum-Welch algorithm terminates.
   *
   * @note
   * Train() can be called multiple times with different sequences; each time it
   * is called, it uses the current parameters of the HMM as a starting point
   * for training.
   * @endnote
   *
   * @param dataSeq Vector of observation sequences.
   * @return Log-likelihood of state sequence.
   */
  double Train(const std::vector<arma::mat>& dataSeq);

  /**
   * Train the model using the given labeled observations; the transition and
   * emission matrices are directly estimated.  Each matrix in the vector of
   * data sequences corresponds to a vector in the vector of state sequences.
   * Each point in each individual data sequence should be a column in the
   * matrix, and its state should be the corresponding element in the state
   * sequence vector.  For instance, dataSeq[0].col(3) corresponds to the fourth
   * observation in the first data sequence, and its state is stateSeq[0][3].
   * The number of rows in each matrix should be equal to the dimensionality of
   * the HMM (which is set in the constructor).
   *
   * @note
   * Train() can be called multiple times with different sequences; each time it
   * is called, it uses the current parameters of the HMM as a starting point
   * for training.
   * @endnote
   *
   * @param dataSeq Vector of observation sequences.
   * @param stateSeq Vector of state sequences, corresponding to each
   *     observation.
   */
  void Train(const std::vector<arma::mat>& dataSeq,
             const std::vector<arma::Row<size_t> >& stateSeq);

  /**
   * Estimate the probabilities of each hidden state at each time step for each
   * given data observation, using the Forward-Backward algorithm.  Each matrix
   * which is returned has columns equal to the number of data observations, and
   * rows equal to the number of hidden states in the model.  The log-likelihood
   * of the most probable sequence is returned.
   *
   * @param dataSeq Sequence of observations.
   * @param stateProb Matrix in which the log probabilities of each state at each
   *    time interval will be stored.
   * @param forwardProb Matrix in which the forward log probabilities of each state
   *    at each time interval will be stored.
   * @param backwardProb Matrix in which the backward log probabilities of each
   *    state at each time interval will be stored.
   * @param scales Vector in which the log of scaling factors at each time interval
   *    will be stored.
   * @return Log-likelihood of most likely state sequence.
   */
  double LogEstimate(const arma::mat& dataSeq,
                     arma::mat& stateLogProb,
                     arma::mat& forwardLogProb,
                     arma::mat& backwardLogProb,
                     arma::vec& logScales);

  /**
   * Estimate the probabilities of each hidden state at each time step for each
   * given data observation, using the Forward-Backward algorithm.  Each matrix
   * which is returned has columns equal to the number of data observations, and
   * rows equal to the number of hidden states in the model.  The log-likelihood
   * of the most probable sequence is returned.
   *
   * @param dataSeq Sequence of observations.
   * @param stateProb Matrix in which the probabilities of each state at each
   *    time interval will be stored.
   * @param forwardProb Matrix in which the forward probabilities of each state
   *    at each time interval will be stored.
   * @param backwardProb Matrix in which the backward probabilities of each
   *    state at each time interval will be stored.
   * @param scales Vector in which the scaling factors at each time interval
   *    will be stored.
   * @return Log-likelihood of most likely state sequence.
   */
  double Estimate(const arma::mat& dataSeq,
                  arma::mat& stateProb,
                  arma::mat& forwardProb,
                  arma::mat& backwardProb,
                  arma::vec& scales);

  /**
   * Estimate the probabilities of each hidden state at each time step of each
   * given data observation, using the Forward-Backward algorithm.  The returned
   * matrix of state probabilities has columns equal to the number of data
   * observations, and rows equal to the number of hidden states in the model.
   * The log-likelihood of the most probable sequence is returned.
   *
   * @param dataSeq Sequence of observations.
   * @param stateProb Probabilities of each state at each time interval.
   * @return Log-likelihood of most likely state sequence.
   */
  double Estimate(const arma::mat& dataSeq,
                  arma::mat& stateProb);

  /**
   * Generate a random data sequence of the given length.  The data sequence is
   * stored in the dataSequence parameter, and the state sequence is stored in
   * the stateSequence parameter.  Each column of dataSequence represents a
   * random observation.
   *
   * @param length Length of random sequence to generate.
   * @param dataSequence Vector to store data in.
   * @param stateSequence Vector to store states in.
   * @param startState Hidden state to start sequence in (default 0).
   */
  void Generate(const size_t length,
                arma::mat& dataSequence,
                arma::Row<size_t>& stateSequence,
                const size_t startState = 0) const;

  /**
   * Compute the most probable hidden state sequence for the given data
   * sequence, using the Viterbi algorithm, returning the log-likelihood of the
   * most likely state sequence.
   *
   * @param dataSeq Sequence of observations.
   * @param stateSeq Vector in which the most probable state sequence will be
   *    stored.
   * @return Log-likelihood of most probable state sequence.
   */
  double Predict(const arma::mat& dataSeq,
                 arma::Row<size_t>& stateSeq) const;

  /**
   * Compute the log-likelihood of the given data sequence.
   *
   * @param dataSeq Data sequence to evaluate the likelihood of.
   * @return Log-likelihood of the given sequence.
   */
  double LogLikelihood(const arma::mat& dataSeq);

  /**
   * HMM filtering. Computes the k-step-ahead expected emission at each time
   * conditioned only on prior observations. That is
   * E{ Y[t+k] | Y[0], ..., Y[t] }.
   * The returned matrix has columns equal to the number of observations. Note
   * that the expectation may not be meaningful for discrete emissions.
   *
   * @param dataSeq Sequence of observations.
   * @param filterSeq Vector in which the expected emission sequence will be
   *    stored.
   * @param ahead Number of steps ahead (k) for expectations.
   */
  void Filter(const arma::mat& dataSeq,
              arma::mat& filterSeq,
              size_t ahead = 0) const;

  /**
   * HMM smoothing. Computes expected emission at each time conditioned on all
   * observations. That is
   * E{ Y[t] | Y[0], ..., Y[T] }.
   * The returned matrix has columns equal to the number of observations. Note
   * that the expectation may not be meaningful for discrete emissions.
   *
   * @param dataSeq Sequence of observations.
   * @param smoothSeq Vector in which the expected emission sequence will be
   *    stored.
   */
  void Smooth(const arma::mat& dataSeq,
              arma::mat& smoothSeq);

  //! Return the vector of initial state probabilities.
  const arma::vec& Initial() const { return initial; }
  //! Modify the vector of initial state probabilities.
  arma::vec& Initial() { return initial; }

  //! Return the transition matrix.
  const arma::mat& Transition() const { return transition; }
  //! Return a modifiable transition matrix reference.
  arma::mat& Transition() { return transition; }

  //! Return the emission distributions.
  const std::vector<Distribution>& Emission() const { return emission; }
  //! Return a modifiable emission probability matrix reference.
  std::vector<Distribution>& Emission() { return emission; }

  //! Get the dimensionality of observations.
  size_t Dimensionality() const { return dimensionality; }
  //! Set the dimensionality of observations.
  size_t& Dimensionality() { return dimensionality; }

  //! Get the tolerance of the Baum-Welch algorithm.
  double Tolerance() const { return tolerance; }
  //! Modify the tolerance of the Baum-Welch algorithm.
  double& Tolerance() { return tolerance; }

  /**
   * Serialize the object.
   */
  template<typename Archive>
  void serialize(Archive& ar, const unsigned int version);

 protected:
  // Helper functions.
  /**
   * The Forward algorithm (part of the Forward-Backward algorithm).  Computes
   * forward probabilities for each state for each observation in the given data
   * sequence.  The returned matrix has rows equal to the number of hidden
   * states and columns equal to the number of observations.
   *
   * @param dataSeq Data sequence to compute probabilities for.
   * @param scales Vector in which scaling factors will be saved.
   * @param forwardProb Matrix in which forward probabilities will be saved.
   */
  void Forward(const arma::mat& dataSeq,
               arma::vec& logScales,
               arma::mat& forwardLogProb,
               arma::mat& logProbs) const;

  /**
   * The Backward algorithm (part of the Forward-Backward algorithm).  Computes
   * backward probabilities for each state for each observation in the given
   * data sequence, using the scaling factors found (presumably) by Forward().
   * The returned matrix has rows equal to the number of hidden states and
   * columns equal to the number of observations.
   *
   * @param dataSeq Data sequence to compute probabilities for.
   * @param scales Vector of scaling factors.
   * @param backwardProb Matrix in which backward probabilities will be saved.
   */
  void Backward(const arma::mat& dataSeq,
                const arma::vec& logScales,
                arma::mat& backwardLogProb,
                arma::mat& logProbs) const;

  //! Set of emission probability distributions; one for each state.
  std::vector<Distribution> emission;

  //! Transition probability matrix.
  arma::mat transition;

 private:
  //! Initial state probability vector.
  arma::vec initial;

  //! Dimensionality of observations.
  size_t dimensionality;

  //! Tolerance of Baum-Welch algorithm.
  double tolerance;
<<<<<<< HEAD
  
=======
  arma::mat logProbs;
>>>>>>> 269d7191
};

} // namespace hmm
} // namespace mlpack

// Include implementation.
#include "hmm_impl.hpp"

#endif<|MERGE_RESOLUTION|>--- conflicted
+++ resolved
@@ -215,7 +215,7 @@
                      arma::mat& stateLogProb,
                      arma::mat& forwardLogProb,
                      arma::mat& backwardLogProb,
-                     arma::vec& logScales);
+                     arma::vec& logScales) const;
 
   /**
    * Estimate the probabilities of each hidden state at each time step for each
@@ -239,7 +239,7 @@
                   arma::mat& stateProb,
                   arma::mat& forwardProb,
                   arma::mat& backwardProb,
-                  arma::vec& scales);
+                  arma::vec& scales) const;
 
   /**
    * Estimate the probabilities of each hidden state at each time step of each
@@ -253,7 +253,7 @@
    * @return Log-likelihood of most likely state sequence.
    */
   double Estimate(const arma::mat& dataSeq,
-                  arma::mat& stateProb);
+                  arma::mat& stateProb) const;
 
   /**
    * Generate a random data sequence of the given length.  The data sequence is
@@ -290,7 +290,7 @@
    * @param dataSeq Data sequence to evaluate the likelihood of.
    * @return Log-likelihood of the given sequence.
    */
-  double LogLikelihood(const arma::mat& dataSeq);
+  double LogLikelihood(const arma::mat& dataSeq) const;
 
   /**
    * HMM filtering. Computes the k-step-ahead expected emission at each time
@@ -320,7 +320,7 @@
    *    stored.
    */
   void Smooth(const arma::mat& dataSeq,
-              arma::mat& smoothSeq);
+              arma::mat& smoothSeq) const;
 
   //! Return the vector of initial state probabilities.
   const arma::vec& Initial() const { return initial; }
@@ -401,11 +401,6 @@
 
   //! Tolerance of Baum-Welch algorithm.
   double tolerance;
-<<<<<<< HEAD
-  
-=======
-  arma::mat logProbs;
->>>>>>> 269d7191
 };
 
 } // namespace hmm
