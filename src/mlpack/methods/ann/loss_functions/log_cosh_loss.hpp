/**
 * @file methods/ann/loss_functions/log_cosh_loss.hpp
 * @author Kartik Dutt
 *
 * Definition of the Log-Hyperbolic-Cosine loss function.
 *
 * mlpack is free software; you may redistribute it and/or modify it under the
 * terms of the 3-clause BSD license.  You should have received a copy of the
 * 3-clause BSD license along with mlpack.  If not, see
 * http://www.opensource.org/licenses/BSD-3-Clause for more information.
 */

#ifndef MLPACK_METHODS_ANN_LOSS_FUNCTION_LOG_COSH_LOSS_HPP
#define MLPACK_METHODS_ANN_LOSS_FUNCTION_LOG_COSH_LOSS_HPP

#include <mlpack/prereqs.hpp>

namespace mlpack {
namespace ann /** Artificial Neural Network. */ {

/**
 * The Log-Hyperbolic-Cosine loss function is often used to improve
 * variational auto encoder. This function is the log of hyperbolic
 * cosine of difference between true values and predicted values.
 *
 * @tparam MatType Matrix representation to accept as input and use for
 *    computation.
 */
template<typename MatType = arma::mat>
class LogCoshLossType
{
 public:
  /**
   * Create the Log-Hyperbolic-Cosine object with the specified
   * parameters.
   *
   * @param a A double type value for smoothening loss function. It must be a
   *          positive real number. Sharpness of loss function is directly
   *          proportional to a. It can also act as a scaling factor, hence
   *          making the loss function more sensitive to small losses around
   *          the origin. Default value = 1.0.
   * @param reduction Specifies the reduction to apply to the output. If false,
   *                  'mean' reduction is used, where sum of the output will be
   *                  divided by the number of elements in the output. If true,
   *                  'sum' reduction is used and the output will be summed. It
   *                  is set to true by default.
   */
<<<<<<< HEAD
  LogCoshLossType(const double a = 1.0);
=======
  LogCoshLoss(const double a = 1.0, const bool reduction = true);
>>>>>>> c4bb721e

  /**
   * Computes the Log-Hyperbolic-Cosine loss function.
   *
   * @param prediction Predictions used for evaluating the specified loss
   *     function.
   * @param target Target data to compare with.
   */
  typename MatType::elem_type Forward(const MatType& prediction,
                                      const MatType& target);

  /**
   * Ordinary feed backward pass of a neural network.
   *
   * @param prediction Predictions used for evaluating the specified loss
   *     function.
   * @param target The target vector.
   * @param loss The calculated error.
   */
  void Backward(const MatType& prediction,
                const MatType& target,
                MatType& loss);

  //! Get the value of hyperparameter a.
  double A() const { return a; }
  //! Modify the value of hyperparameter a.
  double& A() { return a; }

  //! Get the reduction type, represented as boolean
  //! (false 'mean' reduction, true 'sum' reduction).
  bool Reduction() const { return reduction; }
  //! Modify the type of reduction used.
  bool& Reduction() { return reduction; }

  /**
   * Serialize the loss function.
   */
  template<typename Archive>
  void serialize(Archive& ar, const uint32_t /* version */);

 private:
  //! Hyperparameter a for smoothening function curve.
  double a;
<<<<<<< HEAD
}; // class LogCoshLossType

// Default typedef for typical `arma::mat` usage.
typedef LogCoshLossType<arma::mat> LogCoshLoss;
=======

  //! Boolean value that tells if reduction is 'sum' or 'mean'.
  bool reduction;
}; // class LogCoshLoss
>>>>>>> c4bb721e

} // namespace ann
} // namespace mlpack

// include implementation
#include "log_cosh_loss_impl.hpp"

#endif<|MERGE_RESOLUTION|>--- conflicted
+++ resolved
@@ -45,11 +45,7 @@
    *                  'sum' reduction is used and the output will be summed. It
    *                  is set to true by default.
    */
-<<<<<<< HEAD
-  LogCoshLossType(const double a = 1.0);
-=======
-  LogCoshLoss(const double a = 1.0, const bool reduction = true);
->>>>>>> c4bb721e
+  LogCoshLossType(const double a = 1.0, const bool reduction = true);
 
   /**
    * Computes the Log-Hyperbolic-Cosine loss function.
@@ -93,17 +89,13 @@
  private:
   //! Hyperparameter a for smoothening function curve.
   double a;
-<<<<<<< HEAD
+
+  //! Boolean value that tells if reduction is 'sum' or 'mean'.
+  bool reduction;
 }; // class LogCoshLossType
 
 // Default typedef for typical `arma::mat` usage.
 typedef LogCoshLossType<arma::mat> LogCoshLoss;
-=======
-
-  //! Boolean value that tells if reduction is 'sum' or 'mean'.
-  bool reduction;
-}; // class LogCoshLoss
->>>>>>> c4bb721e
 
 } // namespace ann
 } // namespace mlpack
