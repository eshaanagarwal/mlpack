/**
 * @file methods/ann/layer/reinforce_normal_impl.hpp
 * @author Marcus Edel
 *
 * Implementation of the ReinforceNormalLayer class, which implements the
 * REINFORCE algorithm for the normal distribution.
 *
 * mlpack is free software; you may redistribute it and/or modify it under the
 * terms of the 3-clause BSD license.  You should have received a copy of the
 * 3-clause BSD license along with mlpack.  If not, see
 * http://www.opensource.org/licenses/BSD-3-Clause for more information.
 */
#ifndef MLPACK_METHODS_ANN_LAYER_REINFORCE_NORMAL_IMPL_HPP
#define MLPACK_METHODS_ANN_LAYER_REINFORCE_NORMAL_IMPL_HPP

// In case it hasn't yet been included.
#include "reinforce_normal.hpp"

namespace mlpack {
namespace ann /** Artificial Neural Network. */ {

<<<<<<< HEAD
template<typename InputType, typename OutputType>
ReinforceNormalType<InputType, OutputType>::ReinforceNormalType(
    const double stdev) : stdev(stdev)
=======
template<typename InputDataType, typename OutputDataType>
ReinforceNormal<InputDataType, OutputDataType>::ReinforceNormal(
    const double stdev) : stdev(stdev), reward(0.0), deterministic(false)
>>>>>>> 3264cd87
{
  // Nothing to do here.
}

template<typename InputType, typename OutputType>
void ReinforceNormalType<InputType, OutputType>::Forward(
    const InputType& input, OutputType& output)
{
  if (!deterministic)
  {
    // Multiply by standard deviations and re-center the means to the mean.
<<<<<<< HEAD
    output = arma::randn<OutputType>(input.n_rows, input.n_cols) *
        stdev + input;
=======
    output = output.randn(input.n_rows, input.n_cols) * stdev + input;
>>>>>>> 3264cd87

    moduleInputParameter.push_back(input);
  }
  else
  {
    // Use maximum a posteriori.
    output = input;
  }
}

template<typename InputType, typename OutputType>
void ReinforceNormalType<InputType, OutputType>::Backward(
    const InputType& input, const OutputType& /* gy */, OutputType& g)
{
  g = (input - moduleInputParameter.back()) / std::pow(stdev, 2.0);

  // Multiply by reward and multiply by -1.
  g *= reward;
  g *= -1;

  moduleInputParameter.pop_back();
}

template<typename InputType, typename OutputType>
template<typename Archive>
void ReinforceNormalType<InputType, OutputType>::serialize(
    Archive& ar, const uint32_t /* version */)
{
  ar(cereal::base_class<Layer<InputType, OutputType>>(this));

  ar(CEREAL_NVP(stdev));
}

} // namespace ann
} // namespace mlpack

#endif<|MERGE_RESOLUTION|>--- conflicted
+++ resolved
@@ -19,15 +19,9 @@
 namespace mlpack {
 namespace ann /** Artificial Neural Network. */ {
 
-<<<<<<< HEAD
-template<typename InputType, typename OutputType>
-ReinforceNormalType<InputType, OutputType>::ReinforceNormalType(
-    const double stdev) : stdev(stdev)
-=======
 template<typename InputDataType, typename OutputDataType>
-ReinforceNormal<InputDataType, OutputDataType>::ReinforceNormal(
+ReinforceNormalType<InputDataType, OutputDataType>::ReinforceNormalType(
     const double stdev) : stdev(stdev), reward(0.0), deterministic(false)
->>>>>>> 3264cd87
 {
   // Nothing to do here.
 }
@@ -39,12 +33,8 @@
   if (!deterministic)
   {
     // Multiply by standard deviations and re-center the means to the mean.
-<<<<<<< HEAD
     output = arma::randn<OutputType>(input.n_rows, input.n_cols) *
         stdev + input;
-=======
-    output = output.randn(input.n_rows, input.n_cols) * stdev + input;
->>>>>>> 3264cd87
 
     moduleInputParameter.push_back(input);
   }
