--- conflicted
+++ resolved
@@ -189,7 +189,6 @@
       for (size_t j = 0, colidx = 0; j < output.n_cols;
           ++j, colidx += strideHeight)
       {
-<<<<<<< HEAD
         for (size_t i = 0, rowidx = 0; i < output.n_rows;
             ++i, rowidx += strideWidth)
         {
@@ -215,27 +214,6 @@
       }
     }
   }
-=======
-        size_t rowEnd = rowidx + kernelWidth - 1;
-        size_t colEnd = colidx + kernelHeight - 1;
-
-        if (rowEnd > input.n_rows - 1)
-          rowEnd = input.n_rows - 1;
-        if (colEnd > input.n_cols - 1)
-          colEnd = input.n_cols - 1;
-
-        arma::mat subInput = input(
-            arma::span(rowidx, rowEnd),
-            arma::span(colidx, colEnd));
-
-        const size_t idx = pooling.Pooling(subInput);
-        output(i, j) = subInput(idx);
-
-        if (!deterministic)
-        {
-          arma::Mat<size_t> subIndices = indices(arma::span(rowidx, rowEnd),
-              arma::span(colidx, colEnd));
->>>>>>> 3264cd87
 
   /**
    * Apply pooling to all slices of the input and store the results, but not the
