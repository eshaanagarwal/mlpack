--- conflicted
+++ resolved
@@ -141,10 +141,7 @@
 
   if (cereal::is_loading<Archive>())
   {
-<<<<<<< HEAD
-=======
     weights.set_size(size + size, 1);
->>>>>>> 3264cd87
     loading = true;
   }
 }
