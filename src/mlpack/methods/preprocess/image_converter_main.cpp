/**
 * @file methods/preprocess/image_converter_main.cpp
 * @author Jeffin Sam
 *
 * A binding to load and save a image dataset.
 *
 * mlpack is free software; you may redistribute it and/or modify it under the
 * terms of the 3-clause BSD license.  You should have received a copy of the
 * 3-clause BSD license along with mlpack.  If not, see
 * http://www.opensource.org/licenses/BSD-3-Clause for more information.
 */
#include <mlpack/prereqs.hpp>
#include <mlpack/core/util/io.hpp>
#include <mlpack/core/util/mlpack_main.hpp>
#include <mlpack/core.hpp>

using namespace mlpack;
using namespace mlpack::util;
using namespace arma;
using namespace std;
using namespace mlpack::data;

// Program Name.
BINDING_NAME("Image Converter");

// Short description.
BINDING_SHORT_DESC(
    "A utility to load an image or set of images into a single dataset that"
    " can then be used by other mlpack methods and utilities. This can also"
    " unpack an image dataset into individual files, for instance after mlpack"
    " methods have been used.");

// Long description.
BINDING_LONG_DESC(
    "This utility takes an image or an array of images and loads them to a"
    " matrix. You can optionally specify the height " +
    PRINT_PARAM_STRING("height") + " width " + PRINT_PARAM_STRING("width")
    + " and channel " + PRINT_PARAM_STRING("channels") + " of the images that"
    " needs to be loaded; otherwise, these parameters will be automatically"
    " detected from the image."
    "\n"
    "There are other options too, that can be specified such as " +
    PRINT_PARAM_STRING("quality")
    + ".\n\n" +
    "You can also provide a dataset and save them as images using " +
    PRINT_PARAM_STRING("dataset") + " and " + PRINT_PARAM_STRING("save") +
<<<<<<< HEAD
    " as an parameter.",
    // Example.
    "An example to load an image : "
    "\n\n" +
    PRINT_CALL("image_converter", "input", "X", "height", 256, "width", 256,
        "channels", 3, "output", "Y") +
    "\n\n"
    "An example to save an image is :" +
=======
    " as an parameter.");

// Example.
BINDING_EXAMPLE(
    " An example to load an image : "
    "\n\n" +
    PRINT_CALL("image_converter", "input", "X", "height", 256, "width", 256,
        "channels", 3, "output", "Y") +
    "\n\n" +
    " An example to save an image is :"
>>>>>>> e5d138a3
    "\n\n" +
    PRINT_CALL("image_converter", "input", "X", "height", 256, "width", 256,
        "channels", 3, "dataset", "Y", "save", true));

// See also...
BINDING_SEE_ALSO("@preprocess_binarize", "#preprocess_binarize");
BINDING_SEE_ALSO("@preprocess_describe", "#preprocess_describe");
BINDING_SEE_ALSO("@preprocess_imputer", "#preprocess_imputer");

// DEFINE PARAM
PARAM_VECTOR_IN_REQ(string, "input", "Image filenames which have to "
    "be loaded/saved.", "i");

PARAM_INT_IN("width", "Width of the image.", "w", 0);
PARAM_INT_IN("channels", "Number of channels in the image.", "c",  0);

PARAM_MATRIX_OUT("output", "Matrix to save images data to, Only"
    "needed if you are specifying 'save' option.", "o");

PARAM_INT_IN("quality", "Compression of the image if saved as jpg (0-100).",
    "q", 90);

PARAM_INT_IN("height", "Height of the images.", "H", 0);
PARAM_FLAG("save", "Save a dataset as images.", "s");
PARAM_MATRIX_IN("dataset", "Input matrix to save as images.", "I");

static void mlpackMain()
{
  Timer::Start("Loading/Saving Image");
  // Parse command line options.
  const vector<string> fileNames = IO::GetParam<vector<string> >("input");
  arma::mat out;

  if (!IO::HasParam("save"))
  {
    ReportIgnoredParam("width", "Width of image is determined from file.");
    ReportIgnoredParam("height", "Height of image is determined from file.");
    ReportIgnoredParam("channels", "Number of channels determined from file.");
    data::ImageInfo info;
    Load(fileNames, out, info, true);
    if (IO::HasParam("output"))
      IO::GetParam<arma::mat>("output") = std::move(out);
  }
  else
  {
    RequireNoneOrAllPassed({ "save", "width", "height", "channels", "dataset" }
        , true, "Image size information is needed when 'save' is specified!");
    // Positive value for width.
    RequireParamValue<int>("width", [](int x) { return x >= 0;}, true,
        "width must be positive");
    // Positive value for height.
    RequireParamValue<int>("height", [](int x) { return x >= 0;}, true,
        "height must be positive");
    // Positive value for channel.
    RequireParamValue<int>("channels", [](int x) { return x >= 0;}, true,
        "channels must be positive");
    // Positive value for quality.
    RequireParamValue<int>("quality", [](int x) { return x >= 0;}, true,
        "quality must be positive");

    const size_t height = IO::GetParam<int>("height");
    const size_t width = IO::GetParam<int>("width");
    const size_t channels = IO::GetParam<int>("channels");
    const size_t quality = IO::GetParam<int>("quality");
    data::ImageInfo info(width, height, channels, quality);
    Save(fileNames, IO::GetParam<arma::mat>("dataset"), info, true);
  }
}<|MERGE_RESOLUTION|>--- conflicted
+++ resolved
@@ -44,16 +44,6 @@
     + ".\n\n" +
     "You can also provide a dataset and save them as images using " +
     PRINT_PARAM_STRING("dataset") + " and " + PRINT_PARAM_STRING("save") +
-<<<<<<< HEAD
-    " as an parameter.",
-    // Example.
-    "An example to load an image : "
-    "\n\n" +
-    PRINT_CALL("image_converter", "input", "X", "height", 256, "width", 256,
-        "channels", 3, "output", "Y") +
-    "\n\n"
-    "An example to save an image is :" +
-=======
     " as an parameter.");
 
 // Example.
@@ -64,7 +54,6 @@
         "channels", 3, "output", "Y") +
     "\n\n" +
     " An example to save an image is :"
->>>>>>> e5d138a3
     "\n\n" +
     PRINT_CALL("image_converter", "input", "X", "height", 256, "width", 256,
         "channels", 3, "dataset", "Y", "save", true));
