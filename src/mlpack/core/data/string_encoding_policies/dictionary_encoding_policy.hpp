--- conflicted
+++ resolved
@@ -60,24 +60,14 @@
   * @param output Output matrix to store the encoded results (sp_mat or mat).
   * @param value The encoded token.
   * @param row The row number at which the encoding is performed.
-<<<<<<< HEAD
-  * @param col The row token number at which the encoding is performed.
+  * @param col The token index in the row.
   * @tparam MatType The type of output matrix.
-  */
-  template<typename MatType>
-  static void Encode(MatType& output,
-                     size_t value,
-                     size_t row,
-                     size_t col)
-=======
-  * @param col The token index in the row.
   */
   template<typename MatType>
   static void Encode(MatType& output,
                      const size_t value,
                      const size_t row,
                      const size_t col)
->>>>>>> ef2cc9ef
   {
     output(row, col) = value;
   }
@@ -91,13 +81,8 @@
    * @param value The encoded token.
    * @tparam OutputType The type of output vector.
    */
-<<<<<<< HEAD
   template<typename OutputType>
   static void Encode(std::vector<OutputType>& output, size_t value)
-=======
-  static void Encode(std::vector<size_t>& output,
-                     const size_t value)
->>>>>>> ef2cc9ef
   {
     output.push_back(value);
   }
